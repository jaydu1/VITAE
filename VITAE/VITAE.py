import enum
import warnings
from typing import Optional

import VITAE.model as model 
import VITAE.train as train 
from VITAE.inference import Inferer
from VITAE.utils import load_data, clustering, get_igraph, leidenalg_igraph, \
   DE_test, _comp_dist
from VITAE.metric import topology, get_GRI
import tensorflow as tf

from sklearn.metrics.cluster import adjusted_rand_score
from sklearn.model_selection import train_test_split
from sklearn.cluster import AgglomerativeClustering
import numpy as np
import pandas as pd
import networkx as nx
from scipy import stats
import scanpy as sc


class VITAE():
    """
    Variational Inference for Trajectory by AutoEncoder.
    """
    def __init__(self):
        self.dict_method_scname = {
            'PCA' : 'X_pca',
            'UMAP' : 'X_umap',
            'TSNE' : 'X_tsne',
            'diffmap' : 'X_diffmap',
            'draw_graph' : 'X_draw_graph_fa'
        }
    
    def initialize(self, adata: sc.AnnData, 
               covariates = None,
               model_type: str = 'Gaussian',
               npc: int = 64,
               adata_layer_counts = None,
               copy_adata: bool = False,
               hidden_layers = [16],
               latent_space_dim: int = 8):
        '''
        Get input data for model. Data need to be first processed using scancy and stored as an AnnData object
         The 'UMI' or 'non-UMI' model need the original count matrix, so the count matrix need to be saved in
         adata.layers in order to use these models.


        Parameters
        ----------
        adata : sc.AnnData
            The scanpy AnnData object. 
        covariates : list, optional
            A list of names of covariate vectors that are stored in adata.obs
        model_type : str, optional
            'UMI', 'non-UMI' and 'Gaussian', default is 'Gaussian'. 
        npc : int, optional
            The number of PCs to use when model_type is 'Gaussian'. The default is 64.
        adata_layer_counts: str, optional
            the key name of adata.layers that stores the count data if model_type is
            'UMI' or 'non-UMI'
        copy_adata: bool, optional
        hidden_layers : list, optional
            The list of dimensions of layers of autoencoder between latent space and original space.
        latent_space_dim : int, optional
            The dimension of latent space.
            

        Returns
        -------
        None.

        '''
        
        if model_type != 'Gaussian':
            if adata_layer_counts is None:
                raise ValueError("need to provide the name in adata.layers that stores the raw count data")
        
        
        if copy_adata:
            self.adata = adata.copy()
        else:
            self.adata = adata
        if covariates is not None:
            self.c_score = adata.obs[covariates].to_numpy()
        else:
            self.c_score = None
        
        self.model_type = model_type
        self._adata = sc.AnnData(X = self.adata.X, var = self.adata.var)
        self._adata.obs = self.adata.obs
        self._adata.uns = self.adata.uns
 
    
        if model_type == 'Gaussian':
            sc.tl.pca(adata, n_comps = npc)
            self.X_input = self.X_output = adata.obsm['X_pca']
            self.scale_factor = np.ones(self.X_output.shape[0])
        else:
            self.X_input = adata.X[:, adata.var.highly_variable]
            self.X_output = adata.layers[adata_layer_counts][ :, adata.var.highly_variable]
            self.scale_factor = np.sum(self.X_output, axis=1, keepdims=True)/1e4
            
        self.dimensions = hidden_layers
        self.dim_latent = latent_space_dim
    
        self.vae = model.VariationalAutoEncoder(
            self.X_output.shape[1], self.dimensions,
            self.dim_latent, self.model_type,
            False if self.c_score is None else True
            )
        
        if hasattr(self, 'inferer'):
            delattr(self, 'inferer')
        
        
## TODO: should we convert everything to dense matrix?
## TODO: Add load_model and save_model back if needed
        

    def pre_train(self, test_size = 0.1, random_state: int = 0,
            learning_rate: float = 1e-3, batch_size: int = 256, L: int = 1, alpha: float = 0.10,
            num_epoch: int = 300, num_step_per_epoch: Optional[int] = None,
            early_stopping_patience: int = 5, early_stopping_tolerance: float = 1.0,
            path_to_weights: Optional[str] = None):
        '''Pretrain the model with specified learning rate.

        Parameters
        ----------
        test_size : float or int, optional
            The proportion or size of the test set.
        random_state : int, optional
            The random state for data splitting.
        learning_rate : float, optional
            The initial learning rate for the Adam optimizer.
        batch_size : int, optional 
            The batch size for pre-training.  Default is 256. Set to 32 if number of cells is small (less than 1000)
        L : int, optional 
            The number of MC samples.
        alpha : float, optional
            The value of alpha in [0,1] to encourage covariate adjustment. Not used if there is no covariates.
        num_epoch : int, optional 
            The maximum number of epochs.
        num_step_per_epoch : int, optional 
            The number of step per epoch, it will be inferred from number of cells and batch size if it is None.            
        early_stopping_patience : int, optional 
            The maximum number of epochs if there is no improvement.
        early_stopping_tolerance : float, optional 
            The minimum change of loss to be considered as an improvement.
        path_to_weights : str, optional 
            The path of weight file to be saved; not saving weight if None.
        '''                    

        id_train, id_test = train_test_split(
                                np.arange(self.X_input.shape[0]), 
                                test_size=test_size, 
                                random_state=random_state)
        if num_step_per_epoch is None:
            num_step_per_epoch = len(id_train)//batch_size+1
        self.train_dataset = train.warp_dataset(self.X_input[id_train].astype(tf.keras.backend.floatx()), 
                                                None if self.c_score is None else self.c_score[id_train].astype(tf.keras.backend.floatx()),
                                                batch_size, 
                                                self.X_output[id_train].astype(tf.keras.backend.floatx()), 
                                                self.scale_factor[id_train].astype(tf.keras.backend.floatx()))
        self.test_dataset = train.warp_dataset(self.X_input[id_test], 
                                                None if self.c_score is None else self.c_score[id_test].astype(tf.keras.backend.floatx()),
                                                batch_size, 
                                                self.X_output[id_test].astype(tf.keras.backend.floatx()), 
                                                self.scale_factor[id_test].astype(tf.keras.backend.floatx()))
        self.vae = train.pre_train(
            self.train_dataset,
            self.test_dataset,
            self.vae,
            learning_rate,                        
            L, alpha,
            num_epoch,
            num_step_per_epoch,
            early_stopping_patience,
            early_stopping_tolerance,
            0)
        
        self.update_z()

        if path_to_weights is not None:
            self.save_model(path_to_weights)
            

    def update_z(self):
        self.z = self.get_latent_z()        
        self._adata_z = sc.AnnData(self.z)
        sc.pp.neighbors(self._adata_z)

            
    def get_latent_z(self):
        ''' get the current latent space z

        Returns
        ----------
        z : np.array
            \([N,d]\) The latent means.
        ''' 
        c = None if self.c_score is None else self.c_score[self.selected_cell_subset_id,:]
        return self.vae.get_z(self.X_input, c)
            
    
    def visualize_latent(self, method: str = "UMAP", 
                         color = None, **kwargs):
        '''
        visualize the current latent space z using the scanpy visualization tools

        Parameters
        ----------
        method : str, optional
            Visualization method to use. The default is "draw_graph" (the FA plot). Possible choices include "PCA", "UMAP", 
            "diffmap", "TSNE" and "draw_graph"
        color : TYPE, optional
            Keys for annotations of observations/cells or variables/genes, e.g., 'ann1' or ['ann1', 'ann2'].
            The default is None. Same as scanpy.
        **kwargs :  
            Extra key-value arguments that can be passed to scanpy plotting functions (scanpy.pl.XX).   

        Returns
        -------
        None.

        '''
          
        if method not in ['PCA', 'UMAP', 'TSNE', 'diffmap', 'draw_graph']:
            raise ValueError("visualization method should be one of 'PCA', 'UMAP', 'TSNE', 'diffmap' and 'draw_graph'")
        
        temp = list(self._adata_z.obsm.keys())
        if method == 'PCA' and not 'X_pca' in temp:
            print("Calculate PCs ...")
            sc.tl.pca(self._adata_z)
        elif method == 'UMAP' and not 'X_umap' in temp:  
            print("Calculate UMAP ...")
            sc.tl.umap(self._adata_z)
        elif method == 'TSNE' and not 'X_tsne' in temp:
            print("Calculate TSNE ...")
            sc.tl.tsne(self._adata_z)
        elif method == 'diffmap' and not 'X_diffmap' in temp:
            print("Calculate diffusion map ...")
            sc.tl.diffmap(self._adata_z)
        elif method == 'draw_graph' and not 'X_draw_graph_fa' in temp:
            print("Calculate FA ...")
            sc.tl.draw_graph(self._adata_z)
            
  
        self._adata.obsp = self._adata_z.obsp
        self._adata.uns = self._adata_z.uns
        self._adata.obsm = self._adata_z.obsm
    
        if method == 'PCA':
            axes = sc.pl.pca(self._adata, color = color, **kwargs)
        elif method == 'UMAP':            
            axes = sc.pl.umap(self._adata, color = color, **kwargs)
        elif method == 'TSNE':
            axes = sc.pl.tsne(self._adata, color = color, **kwargs)
        elif method == 'diffmap':
            axes = sc.pl.diffmap(self._adata, color = color, **kwargs)
        elif method == 'draw_graph':
            axes = sc.pl.draw_graph(self._adata, color = color, **kwargs)
            
        return axes



    def init_latent_space(self, cluster_label = None, log_pi = None, res: float = 1.0, 
                          ratio_prune=0.0):
        '''Initialize the latent space.

        Parameters
        ----------
        cluster_label : str, optional
            the name of vector of labels that can be found in self.adata.obs. 
            Default is None, which will perform leiden clustering on the pretrained z to get clusters
        mu : np.array, optional
            \([d,k]\) The value of initial \(\\mu\).
        log_pi : np.array, optional
            \([1,K]\) The value of initial \(\\log(\\pi)\).
        res: 
            The resolution of leiden clustering, which is a parameter value controlling the coarseness of the clustering. 
            Higher values lead to more clusters. Deafult is 1.
        ratio_prune : float, optional
            The ratio of edges to be removed before estimating.
        '''   
    
        
        if cluster_label is None:
            print("Perform leiden clustering on the latent space z ...")
            g = get_igraph(self.z)
            labels = leidenalg_igraph(g, res = res)
            self.adata.obs['vitae_init_clustering'] = labels
            self.adata.obs['vitae_init_clustering'] = self.adata.obs['vitae_init_clustering'].astype('category')
            print("Clustering labels saved as 'vitae_init_clustering' in self.adata.obs.")
            cluster_label = 'vitae_init_clustering'
        
        n_clusters = np.unique(self.adata.obs[cluster_label]).shape[0]
<<<<<<< HEAD
        cluster_labels = self.adata.obs[cluster_label]
        z = self.get_latent_z()
        mu = np.zeros((z.shape[1], n_clusters))
        for i,l in enumerate(cluster_labels.cat.categories):
            mu[:,i] = np.mean(z[cluster_labels==l], axis=0)
 #           mu[:,i] = z[cluster_labels==l][np.argmin(np.mean((z[cluster_labels==l] - mu[:,i])**2, axis=1)),:]
=======
        cluster_labels = self.adata.obs[cluster_label].to_numpy()        
        uni_cluster_labels = list(self.adata.obs[cluster_label].cat.categories)
        if not hasattr(self, 'z'):
            self.update_z()        
        z = self.z
        mu = np.zeros((z.shape[1], n_clusters))
        for i,l in enumerate(uni_cluster_labels):
            mu[:,i] = np.mean(z[cluster_labels==l], axis=0)
            mu[:,i] = z[cluster_labels==l][np.argmin(np.mean((z[cluster_labels==l] - mu[:,i])**2, axis=1)),:]
>>>>>>> b162526c
        if (log_pi is None) and (cluster_labels is not None) and (n_clusters>3):                         
            n_states = int((n_clusters+1)*n_clusters/2)
            d = _comp_dist(z, cluster_labels, mu.T)

            C = np.triu(np.ones(n_clusters))
            C[C>0] = np.arange(n_states)
            C = C.astype(int)

            log_pi = np.zeros((1,n_states))
            log_pi[0, C[np.triu(d)>np.quantile(d[np.triu_indices(n_clusters, 1)], 1-ratio_prune)]] = - np.inf

        self.n_clusters = n_clusters
        self.init_labels = cluster_labels
        # Not sure if storing the this will be useful
        # self.init_labels_name = cluster_label
        self.labels_map = pd.DataFrame.from_dict(
            {i:label for i,label in enumerate(uni_cluster_labels)}, 
            orient='index', columns=['label_names'], dtype=str
            )
        self.vae.init_latent_space(n_clusters, mu, log_pi)
        self.inferer = Inferer(self.n_clusters)


    def update_latent_space(self, dist: float=0.5):
        pi = tf.nn.softmax(self.vae.latent_space.pi).numpy()
        mu = self.vae.latent_space.mu.numpy()    
        clustering = AgglomerativeClustering(
            n_clusters=None,
            distance_threshold=dist,
            linkage='complete'
            ).fit(mu.T/np.sqrt(mu.shape[0]))
        n_clusters = clustering.n_clusters_   

        if n_clusters<self.n_clusters:      
            print("Aggregate clusters ...")
            mu_new = np.empty((self.dim_latent, n_clusters))
            C = np.zeros((self.n_clusters, self.n_clusters))
            C[np.triu_indices(self.n_clusters, 0)] = pi
            C = np.triu(C, 1) + C.T
            C_new = np.zeros((n_clusters, n_clusters))
            
            labels_map_new = {}
            for i in range(n_clusters):                       
                # update label map: int->str
                labels_map_new[i] = self.labels_map.loc[clustering.labels_==i, 'label_names'].str.cat(sep=',')
                if np.sum(clustering.labels_==i)>1:
                    print('Merge %s'%labels_map_new[i])
                # mean of the aggregated cluster means
                mu_new[:, i] = np.mean(mu[:,clustering.labels_==i], axis=-1)
                # sum of the aggregated pi's
                C_new[i, i] = np.sum(np.triu(C[clustering.labels_==i,:][:,clustering.labels_==i]))
                for j in range(i+1, n_clusters):
                    C_new[i, j] = np.sum(C[clustering.labels_== i, :][:, clustering.labels_==j])
            C_new = np.triu(C_new,1) + C_new.T

            pi_new = C_new[np.triu_indices(n_clusters)]
            log_pi_new = np.log(pi_new, out=np.ones_like(pi_new)*(-np.inf), where=(pi_new!=0)).reshape((1,-1))
            self.n_clusters = n_clusters
            self.labels_map = pd.DataFrame.from_dict(
                labels_map_new, orient='index', columns=['label_names'], dtype=str
            )
            self.vae.init_latent_space(self.n_clusters, mu_new, log_pi_new)
            self.inferer = Inferer(self.n_clusters)  



    def train(self, stratify = False, test_size = 0.1, random_state: int = 0,
            learning_rate: float = 1e-3, batch_size: int = 256, 
            L: int = 1, alpha: float = 0.10, beta: float = 2, 
            num_epoch: int = 300, num_step_per_epoch: Optional[int] =  None,
            early_stopping_patience: int = 5, early_stopping_tolerance: float = 1.0, early_stopping_warmup: int = 0,
            path_to_weights: Optional[str] = None, **kwargs):
        '''Train the model.

        Parameters
        ----------
        stratify : np.array, None, or False
            If an array is provided, or `stratify=None` and `self.labels` is available, then they will be used to perform stratified shuffle splitting. Otherwise, general shuffle splitting is used. Set to `False` if `self.labels` is not intended for stratified shuffle splitting.
        test_size : float or int, optional
            The proportion or size of the test set.
        random_state : int, optional
            The random state for data splitting.
        learning_rate : float, optional  
            The initial learning rate for the Adam optimizer.
        batch_size : int, optional  
            The batch size for training. Default is 256. Set to 32 if number of cells is small (less than 1000)
        L : int, optional  
            The number of MC samples.
        alpha : float, optional  
            The value of alpha in [0,1] to encourage covariate adjustment. Not used if there is no covariates.
        beta : float, optional  
            The value of beta in beta-VAE.
        num_epoch : int, optional  
            The number of epoch.
        num_step_per_epoch : int, optional 
            The number of step per epoch, it will be inferred from number of cells and batch size if it is None.
        early_stopping_patience : int, optional 
            The maximum number of epochs if there is no improvement.
        early_stopping_tolerance : float, optional 
            The minimum change of loss to be considered as an improvement.
        early_stopping_warmup : int, optional 
            The number of warmup epochs.            
        path_to_weights : str, optional 
            The path of weight file to be saved; not saving weight if None.
        **kwargs :  
            Extra key-value arguments for dimension reduction algorithms.        
        '''        
        if stratify is None:
            stratify = self.init_labels
        elif stratify is False:
            stratify = None    
        id_train, id_test = train_test_split(
                                np.arange(self.X_input.shape[0]), 
                                test_size=test_size, 
                                stratify=stratify, 
                                random_state=random_state)
        if num_step_per_epoch is None:
            num_step_per_epoch = len(id_train)//batch_size+1
        c = None if self.c_score is None else self.c_score.astype(tf.keras.backend.floatx())
        self.train_dataset = train.warp_dataset(self.X_input[id_train].astype(tf.keras.backend.floatx()),
                                                None if c is None else c[id_train],
                                                batch_size, 
                                                self.X_output[id_train].astype(tf.keras.backend.floatx()), 
                                                self.scale_factor[id_train].astype(tf.keras.backend.floatx()))
        self.test_dataset = train.warp_dataset(self.X_input[id_test].astype(tf.keras.backend.floatx()),
                                                None if c is None else c[id_test],
                                                batch_size, 
                                                self.X_output[id_test].astype(tf.keras.backend.floatx()), 
                                                self.scale_factor[id_test].astype(tf.keras.backend.floatx()))    
                                   
        self.vae = train.train(
            self.train_dataset,
            self.test_dataset,
            self.vae,
            learning_rate,
            L,
            alpha,
            beta,
            num_epoch,
            num_step_per_epoch,
            early_stopping_patience,
            early_stopping_tolerance,
            early_stopping_warmup,            
            **kwargs            
            )
        
        self.update_z()
            
        if path_to_weights is not None:
            self.save_model(path_to_weights)
          

    def init_inference(self, batch_size: int = 32, L: int = 5, **kwargs):
        '''Initialize trajectory inference by computing the posterior estimations.        

        Parameters
        ----------
        batch_size : int, optional
            The batch size when doing inference.
        L : int, optional
            The number of MC samples when doing inference.
        **kwargs :  
            Extra key-value arguments for dimension reduction algorithms.              
        '''
        c = None if self.c_score is None else self.c_score.astype(tf.keras.backend.floatx())
        self.test_dataset = train.warp_dataset(self.X_input.astype(tf.keras.backend.floatx()), 
                                               c,
                                               batch_size)
        self.pi, self.mu, self.pc_x,\
            self.cell_position_posterior,self.cell_position_variance,_ = self.vae.inference(self.test_dataset, L=L)
            
        self.adata.obs['vitae_new_clustering'] = np.argmax(self.cell_position_posterior, 1)
        self.adata.obs['vitae_new_clustering'] = self.adata.obs['vitae_new_clustering'].astype('category')
        print("New clustering labels saved as 'vitae_new_clustering' in self.adata.obs.")
        return None
        

    def select_root(self, days, method: str = 'proportion'):
        '''Select the root vertex based on days information.      

        Parameters
        ----------
        day : np.array, optional
            The day information for selected cells used to determine the root vertex.
            The dtype should be 'int' or 'float'.
        method : str, optional
            'sum' or 'mean'. 
            For 'proportion', the root is the one with maximal proportion of cells from the earliest day.
            For 'mean', the root is the one with earliest mean time among cells associated with it.

        Returns
        ----------
        root : int
            The root vertex in the inferred trajectory based on given day information.
        '''
        if days is not None and len(days)!=self.X_input.shape[0]:
            raise ValueError("The length of day information ({}) is not "
                "consistent with the number of selected cells ({})!".format(
                    len(days), self.X_input.shape[0]))
        if not hasattr(self, 'cell_position_posterior'):
            raise ValueError("Need to call 'init_inference' first!")

        estimated_cell_types = np.argmax(self.cell_position_posterior, axis=-1)
        if method=='proportion':
            root = np.argmax([np.mean(days[estimated_cell_types==i]==np.min(days)) for i in range(self.cell_position_posterior.shape[-1])])
        elif method=='mean':
            root = np.argmin([np.mean(days[estimated_cell_types==i]) for i in range(self.cell_position_posterior.shape[-1])])
        else:
            raise ValueError("Method can be either 'proportion' or 'mean'!")
        return root

        
    def comp_inference_score(self, method: str = 'modified_map', thres = 0.5, 
            no_loop: bool = False, cutoff: Optional[float] = None,
            plot_backbone: bool = True):
        ''' Compute edge scores.

        Parameters
        ----------
        method : string, optional
            'mean', 'modified_mean', 'map', or 'modified_map'.
        thres : float, optional 
            The threshold used for filtering edges \(e_{ij}\) that \((n_{i}+n_{j}+e_{ij})/N<thres\), only applied to mean method.
        no_loop : boolean, optional 
            Whether loops are allowed to exist in the graph. If no_loop is true, will prune the graph to contain only the 
            maximum spanning true
        cutoff : string, optional
            The score threshold for filtering edges with scores less than cutoff.
        plot_backbone: boolean
            whether plot the current trajectory backbone (undirected graph)
        
        Returns
        ----------
        G : nx.Graph 
            The weighted graph with weight on each edge indicating its score of existence.
        '''
        print("Estimate the backbone of the trajectory ...")
        G, _ = self.inferer.init_inference(self.cell_position_posterior, 
                                                self.pc_x, 
                                                thres, method, no_loop)
        if cutoff is not None:
            graph = nx.to_numpy_matrix(G)
            graph[graph<=cutoff] = 0
            G = nx.from_numpy_array(graph)
        if plot_backbone:
            edgewidth = [ d['weight'] for (u,v,d) in G.edges(data=True)]
            nx.draw_spring(G, width = edgewidth/np.mean(edgewidth), with_labels = True)
        return G
        
        
    def infer_trajectory(self, init_node: int, cutoff: Optional[float] = None,
                         plot_backbone: bool = True, method: str = 'UMAP', **kwargs):
        '''Infer the trajectory.

        Parameters
        ----------
        init_node : int
            The initial node for the inferred trajectory.
        cutoff : string, optional
            The threshold for filtering edges with scores less than cutoff.
        is_plot : boolean, optional
            Whether to plot or not.
        path : string, optional  
            The path to save figure, or don't save if it is None.
        plot_backbone: boolean
            whether plot the current trajectory backbone (directed graph)

        Returns
        ----------
        '''
        self.backbone, self.cell_position_projected, self.pseudotime = self.inferer.infer_trajectory(init_node, cutoff)
        self.uncertainty = np.sum((self.cell_position_projected - self.cell_position_posterior)**2, axis=-1) + np.sum(self.cell_position_variance, axis=-1)
        self.adata.obs['pseudotime'] = self.pseudotime
        self.adata.obs['projection_uncertainty'] = self.uncertainty
        print("Cell psedutime and projection uncertainties stored as 'pseudotime' and 'projection_uncertainty' in self.adata.obs")
                
        self.adata.obs['vitae_new_clustering'] = self.labels_map.iloc[np.argmax(self.cell_position_projected, 1)]['label_names'].to_numpy()
        self.adata.obs['vitae_new_clustering'] = self.adata.obs['vitae_new_clustering'].astype('category')
        print("'vitae_new_clustering' updated based on the projected cell positions.")
        
        connected_comps = nx.node_connected_component(self.backbone, init_node)
        DG = nx.DiGraph(nx.to_directed(self.backbone))
        subG = DG.subgraph(connected_comps)
        DG.remove_edges_from(subG.edges - nx.dfs_edges(DG, init_node))
        self.backbone = DG
        print("Directed trajectory backbone saved as self.backbone.")
        
        if plot_backbone:
            edgewidth = [ d['weight'] for (u,v,d) in DG.edges(data=True)]
            nx.draw_spring(DG, width = edgewidth/np.mean(edgewidth), with_labels = True)
        

        ax = self.visualize_latent(method = method, color='pseudotime', show=False, **kwargs)
        cluster_labels = self.adata.obs['vitae_new_clustering'].to_numpy()
        uni_cluster_labels = list(self.adata.obs['vitae_new_clustering'].cat.categories)
        embed_z = self._adata.obsm[self.dict_method_scname[method]]
        embed_mu = np.zeros((len(uni_cluster_labels), 2))
        for i,l in enumerate(uni_cluster_labels):
            embed_mu[i,:] = np.mean(embed_z[cluster_labels==l], axis=0)
            embed_mu[i,:] = embed_z[cluster_labels==l][np.argmin(np.mean((embed_z[cluster_labels==l] - embed_mu[i,:])**2, axis=1)),:]
        ax = self.inferer.plot_trajectory(ax, embed_z, embed_mu, uni_cluster_labels)
        return ax



    def differential_expression_test(self, alpha: float = 0.05, cell_subset = None):
        '''Differentially gene expression test. All (selected and unselected) genes will be tested 
        Only cells in `selected_cell_subset` will be used, which is useful when one need to
        test differentially expressed genes on a branch of the inferred trajectory.

        Parameters
        ----------
        alpha : float, optional
            The cutoff of p-values.

        Returns
        ----------
        res_df : pandas.DataFrame
            The test results of expressed genes with two columns,
            the estimated coefficients and the adjusted p-values.
        '''
        if not hasattr(self, 'pseudotime'):
            raise ReferenceError("Pseudotime does not exist! Please run 'infer_trajectory' first.")
        if cell_subset is None:
            cell_subset = np.arange(self.X_input.shape[0])
            print("All cells are selected.")

        # Prepare X and Y for regression expression ~ rank(PDT) + covariates
        Y = self.adata.X[cell_subset,:]
#        std_Y = np.std(Y, ddof=1, axis=0, keepdims=True)
#        Y = np.divide(Y-np.mean(Y, axis=0, keepdims=True), std_Y, out=np.empty_like(Y)*np.nan, where=std_Y!=0)
        X = stats.rankdata(self.pseudotime[cell_subset])
        X = ((X-np.mean(X))/np.std(X, ddof=1)).reshape((-1,1))
        if self.c_score is None:
            X = np.c_[np.ones_like(X), X]
        else:
            X = np.c_[np.ones_like(X), X, self.c_score[cell_subset,:]]

        res_df = DE_test(Y, X, self.adata.var_names, alpha)
        return res_df


 

    def evaluate(self, milestone_net, begin_node_true, grouping = None,
                thres: float = 0.5, no_loop: bool = True, cutoff: Optional[float] = None,
                method: str = 'mean', path: Optional[str] = None):
        ''' Evaluate the model.

        Parameters
        ----------
        milestone_net : pd.DataFrame
            The true milestone network. For real data, milestone_net will be a DataFrame of the graph of nodes.
            Eg.

            from|to
            ---|---
            cluster 1 | cluster 1
            cluster 1 | cluster 2

            For synthetic data, milestone_net will be a DataFrame of the (projected)
            positions of cells. The indexes are the orders of cells in the dataset.
            Eg.

            from|to|w
            ---|---|---
            cluster 1 | cluster 1 | 1
            cluster 1 | cluster 2 | 0.1
        begin_node_true : str or int
            The true begin node of the milestone.
        grouping : np.array, optional
            \([N,]\) The labels. For real data, grouping must be provided.

        Returns
        ----------
        res : pd.DataFrame
            The evaluation result.
        '''
        if not hasattr(self, 'le'):
            raise ValueError("No given labels for training.")

        # Evaluate for the whole dataset will ignore selected_cell_subset.
        if len(self.selected_cell_subset)!=len(self.cell_names):
            warnings.warn("Evaluate for the whole dataset.")
        
        # If the begin_node_true, need to encode it by self.le.
        if isinstance(begin_node_true, str):
            begin_node_true = self.le.transform([begin_node_true])[0]
            
        # For generated data, grouping information is already in milestone_net
        if 'w' in milestone_net.columns:
            grouping = None
            
        # If milestone_net is provided, transform them to be numeric.
        if milestone_net is not None:
            milestone_net['from'] = self.le.transform(milestone_net['from'])
            milestone_net['to'] = self.le.transform(milestone_net['to'])
            
        begin_node_pred = int(np.argmin(np.mean((
            self.z[self.labels==begin_node_true,:,np.newaxis] -
            self.mu[np.newaxis,:,:])**2, axis=(0,1))))
        
        G, edges = self.inferer.init_inference(self.cell_position_posterior, self.pc_x, thres, method, no_loop)
        G, w, pseudotime = self.inferer.infer_trajectory(begin_node_pred, self.label_names, cutoff=cutoff, path=path, is_plot=False)
        
        # 1. Topology
        G_pred = nx.Graph()
        G_pred.add_nodes_from(G.nodes)
        G_pred.add_edges_from(G.edges)
        nx.set_node_attributes(G_pred, False, 'is_init')
        G_pred.nodes[begin_node_pred]['is_init'] = True

        G_true = nx.Graph()
        G_true.add_nodes_from(G.nodes)
        # if 'grouping' is not provided, assume 'milestone_net' contains proportions
        if grouping is None:
            G_true.add_edges_from(list(
                milestone_net[~pd.isna(milestone_net['w'])].groupby(['from', 'to']).count().index))
        # otherwise, 'milestone_net' indicates edges
        else:
            if milestone_net is not None:             
                G_true.add_edges_from(list(
                    milestone_net.groupby(['from', 'to']).count().index))
            grouping = self.le.transform(grouping)
        G_true.remove_edges_from(nx.selfloop_edges(G_true))
        nx.set_node_attributes(G_true, False, 'is_init')
        G_true.nodes[begin_node_true]['is_init'] = True
        res = topology(G_true, G_pred)
            
        # 2. Milestones assignment
        if grouping is None:
            milestones_true = milestone_net['from'].values.copy()
            milestones_true[(milestone_net['from']!=milestone_net['to'])
                           &(milestone_net['w']<0.5)] = milestone_net[(milestone_net['from']!=milestone_net['to'])
                                                                      &(milestone_net['w']<0.5)]['to'].values
        else:
            milestones_true = grouping
        milestones_true = milestones_true[pseudotime!=-1]
        milestones_pred = np.argmax(w[pseudotime!=-1,:], axis=1)
        res['ARI'] = (adjusted_rand_score(milestones_true, milestones_pred) + 1)/2
        
        if grouping is None:
            n_samples = len(milestone_net)
            prop = np.zeros((n_samples,n_samples))
            prop[np.arange(n_samples), milestone_net['to']] = 1-milestone_net['w']
            prop[np.arange(n_samples), milestone_net['from']] = np.where(np.isnan(milestone_net['w']), 1, milestone_net['w'])
            res['GRI'] = get_GRI(prop, w)
        else:
            res['GRI'] = get_GRI(grouping, w)
        
        # 3. Correlation between geodesic distances / Pseudotime
        if no_loop:
            if grouping is None:
                pseudotime_true = milestone_net['from'].values + 1 - milestone_net['w'].values
                pseudotime_true[np.isnan(pseudotime_true)] = milestone_net[pd.isna(milestone_net['w'])]['from'].values            
            else:
                pseudotime_true = - np.ones(len(grouping))
                nx.set_edge_attributes(G_true, values = 1, name = 'weight')
                connected_comps = nx.node_connected_component(G_true, begin_node_true)
                subG = G_true.subgraph(connected_comps)
                milestone_net_true = self.inferer.build_milestone_net(subG, begin_node_true)
                if len(milestone_net_true)>0:
                    pseudotime_true[grouping==int(milestone_net_true[0,0])] = 0
                    for i in range(len(milestone_net_true)):
                        pseudotime_true[grouping==int(milestone_net_true[i,1])] = milestone_net_true[i,-1]
            pseudotime_true = pseudotime_true[pseudotime>-1]
            pseudotime_pred = pseudotime[pseudotime>-1]
            res['PDT score'] = (np.corrcoef(pseudotime_true,pseudotime_pred)[0,1]+1)/2
        else:
            res['PDT score'] = np.nan
            
        # 4. Shape
        # score_cos_theta = 0
        # for (_from,_to) in G.edges:
        #     _z = self.z[(w[:,_from]>0) & (w[:,_to]>0),:]
        #     v_1 = _z - self.mu[:,_from]
        #     v_2 = _z - self.mu[:,_to]
        #     cos_theta = np.sum(v_1*v_2, -1)/(np.linalg.norm(v_1,axis=-1)*np.linalg.norm(v_2,axis=-1)+1e-12)

        #     score_cos_theta += np.sum((1-cos_theta)/2)

        # res['score_cos_theta'] = score_cos_theta/(np.sum(np.sum(w>0, axis=-1)==2)+1e-12)
        return res<|MERGE_RESOLUTION|>--- conflicted
+++ resolved
@@ -297,14 +297,6 @@
             cluster_label = 'vitae_init_clustering'
         
         n_clusters = np.unique(self.adata.obs[cluster_label]).shape[0]
-<<<<<<< HEAD
-        cluster_labels = self.adata.obs[cluster_label]
-        z = self.get_latent_z()
-        mu = np.zeros((z.shape[1], n_clusters))
-        for i,l in enumerate(cluster_labels.cat.categories):
-            mu[:,i] = np.mean(z[cluster_labels==l], axis=0)
- #           mu[:,i] = z[cluster_labels==l][np.argmin(np.mean((z[cluster_labels==l] - mu[:,i])**2, axis=1)),:]
-=======
         cluster_labels = self.adata.obs[cluster_label].to_numpy()        
         uni_cluster_labels = list(self.adata.obs[cluster_label].cat.categories)
         if not hasattr(self, 'z'):
@@ -313,8 +305,7 @@
         mu = np.zeros((z.shape[1], n_clusters))
         for i,l in enumerate(uni_cluster_labels):
             mu[:,i] = np.mean(z[cluster_labels==l], axis=0)
-            mu[:,i] = z[cluster_labels==l][np.argmin(np.mean((z[cluster_labels==l] - mu[:,i])**2, axis=1)),:]
->>>>>>> b162526c
+   #         mu[:,i] = z[cluster_labels==l][np.argmin(np.mean((z[cluster_labels==l] - mu[:,i])**2, axis=1)),:]
         if (log_pi is None) and (cluster_labels is not None) and (n_clusters>3):                         
             n_states = int((n_clusters+1)*n_clusters/2)
             d = _comp_dist(z, cluster_labels, mu.T)
